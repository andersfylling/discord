--- conflicted
+++ resolved
@@ -1,12 +1,9 @@
 package disgord
 
 import (
-<<<<<<< HEAD
+	"bytes"
 	"context"
-=======
-	"bytes"
 	"encoding/json"
->>>>>>> 411ab26b
 	"errors"
 	"strconv"
 	"sync"
