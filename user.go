package disgord

import (
<<<<<<< HEAD
=======
	"context"
	"encoding/json"
>>>>>>> e83ec2f5
	"errors"
	"fmt"
	"net/http"
	"strings"

	"github.com/andersfylling/disgord/internal/constant"
	"github.com/andersfylling/disgord/internal/endpoint"
	"github.com/andersfylling/disgord/internal/httd"
)

const (
	// StatusIdle presence status for idle
	StatusIdle = "idle"
	// StatusDnd presence status for dnd
	StatusDnd = "dnd"
	// StatusOnline presence status for online
	StatusOnline = "online"
	// StatusOffline presence status for offline
	StatusOffline = "offline"
)

// ActivityParty ...
type ActivityParty struct {
	Lockable `json:"-"`

	ID   string `json:"id,omitempty"`   // the id of the party
	Size []int  `json:"size,omitempty"` // used to show the party's current and maximum size
}

// Limit shows the maximum number of guests/people allowed
func (ap *ActivityParty) Limit() int {
	if len(ap.Size) != 2 {
		return 0
	}

	return ap.Size[1]
}

// NumberOfPeople shows the current number of people attending the Party
func (ap *ActivityParty) NumberOfPeople() int {
	if len(ap.Size) != 1 {
		return 0
	}

	return ap.Size[0]
}

// DeepCopy see interface at struct.go#DeepCopier
func (ap *ActivityParty) DeepCopy() (copy interface{}) {
	copy = &ActivityParty{}
	ap.CopyOverTo(copy)

	return
}

// CopyOverTo see interface at struct.go#Copier
func (ap *ActivityParty) CopyOverTo(other interface{}) (err error) {
	var ok bool
	var activity *ActivityParty
	if activity, ok = other.(*ActivityParty); !ok {
		err = newErrorUnsupportedType("given interface{} was not of type *ActivityParty")
		return
	}

	if constant.LockedMethods {
		ap.RLock()
		activity.Lock()
	}

	activity.ID = ap.ID
	activity.Size = ap.Size

	if constant.LockedMethods {
		ap.RUnlock()
		activity.Unlock()
	}

	return
}

// ActivityAssets ...
type ActivityAssets struct {
	Lockable `json:"-"`

	LargeImage string `json:"large_image,omitempty"` // the id for a large asset of the activity, usually a snowflake
	LargeText  string `json:"large_text,omitempty"`  //text displayed when hovering over the large image of the activity
	SmallImage string `json:"small_image,omitempty"` // the id for a small asset of the activity, usually a snowflake
	SmallText  string `json:"small_text,omitempty"`  //	text displayed when hovering over the small image of the activity
}

// DeepCopy see interface at struct.go#DeepCopier
func (a *ActivityAssets) DeepCopy() (copy interface{}) {
	copy = &ActivityAssets{}
	a.CopyOverTo(copy)

	return
}

// CopyOverTo see interface at struct.go#Copier
func (a *ActivityAssets) CopyOverTo(other interface{}) (err error) {
	var ok bool
	var activity *ActivityAssets
	if activity, ok = other.(*ActivityAssets); !ok {
		err = newErrorUnsupportedType("given interface{} was not of type *ActivityAssets")
		return
	}

	if constant.LockedMethods {
		a.RLock()
		activity.Lock()
	}

	activity.LargeImage = a.LargeImage
	activity.LargeText = a.LargeText
	activity.SmallImage = a.SmallImage
	activity.SmallText = a.SmallText

	if constant.LockedMethods {
		a.RUnlock()
		activity.Unlock()
	}

	return
}

// ActivitySecrets ...
type ActivitySecrets struct {
	Lockable `json:"-"`

	Join     string `json:"join,omitempty"`     // the secret for joining a party
	Spectate string `json:"spectate,omitempty"` // the secret for spectating a game
	Match    string `json:"match,omitempty"`    // the secret for a specific instanced match
}

// DeepCopy see interface at struct.go#DeepCopier
func (a *ActivitySecrets) DeepCopy() (copy interface{}) {
	copy = &ActivitySecrets{}
	a.CopyOverTo(copy)

	return
}

// CopyOverTo see interface at struct.go#Copier
func (a *ActivitySecrets) CopyOverTo(other interface{}) (err error) {
	var ok bool
	var activity *ActivitySecrets
	if activity, ok = other.(*ActivitySecrets); !ok {
		err = newErrorUnsupportedType("given interface{} was not of type *ActivitySecrets")
		return
	}

	if constant.LockedMethods {
		a.RLock()
		activity.Lock()
	}

	activity.Join = a.Join
	activity.Spectate = a.Spectate
	activity.Match = a.Match

	if constant.LockedMethods {
		a.RUnlock()
		activity.Unlock()
	}

	return
}

// ActivityEmoji ...
type ActivityEmoji struct {
	Lockable `json:"-"`

	Name     string    `json:"name"`
	ID       Snowflake `json:"id,omitempty"`
	Animated bool      `json:"animated,omitempty"`
}

// ActivityTimestamp ...
type ActivityTimestamp struct {
	Lockable `json:"-"`

	Start int `json:"start,omitempty"` // unix time (in milliseconds) of when the activity started
	End   int `json:"end,omitempty"`   // unix time (in milliseconds) of when the activity ends
}

// DeepCopy see interface at struct.go#DeepCopier
func (a *ActivityTimestamp) DeepCopy() (copy interface{}) {
	copy = &ActivityTimestamp{}
	a.CopyOverTo(copy)

	return
}

// CopyOverTo see interface at struct.go#Copier
func (a *ActivityTimestamp) CopyOverTo(other interface{}) (err error) {
	var ok bool
	var activity *ActivityTimestamp
	if activity, ok = other.(*ActivityTimestamp); !ok {
		err = newErrorUnsupportedType("given interface{} was not of type *ActivityTimestamp")
		return
	}

	if constant.LockedMethods {
		a.RLock()
		activity.Lock()
	}

	activity.Start = a.Start
	activity.End = a.End

	if constant.LockedMethods {
		a.RUnlock()
		activity.Unlock()
	}

	return
}

// ######################
// ##
// ## Activity
// ##
// ######################

// activityTypes https://discordapp.com/developers/docs/topics/gateway#activity-object-activity-types
type acitivityType = int // TODO-v0.15: remove = sign, make uint

const (
	ActivityTypeGame acitivityType = iota
	ActivityTypeStreaming
	ActivityTypeListening
	_
	ActivityTypeCustom
)

// activityFlag https://discordapp.com/developers/docs/topics/gateway#activity-object-activity-flags
type activityFlag = int // TODO-v0.15: remove = sign, make uint

// flags for the Activity object to signify the type of action taken place
const (
	ActivityFlagInstance activityFlag = 1 << iota
	ActivityFlagJoin
	ActivityFlagSpectate
	ActivityFlagJoinRequest
	ActivityFlagSync
	ActivityFlagPlay
)

// NewActivity ...
func NewActivity() (activity *Activity) {
	return &Activity{
		Timestamps: &ActivityTimestamp{},
	}
}

// Activity https://discordapp.com/developers/docs/topics/gateway#activity-object-activity-structure
type Activity struct {
	Lockable `json:"-"`

	Name          string             `json:"name"`                     // the activity's name
	Type          acitivityType      `json:"type"`                     // activity type
	URL           string             `json:"url,omitempty"`            //stream url, is validated when type is 1
	Timestamps    *ActivityTimestamp `json:"timestamps,omitempty"`     // timestamps object	unix timestamps for start and/or end of the game
	ApplicationID Snowflake          `json:"application_id,omitempty"` //?	snowflake	application id for the game
	Details       string             `json:"details,omitempty"`        //?	?string	what the player is currently doing
	State         string             `json:"state,omitempty"`          //state?	?string	the user's current party status
	Emoji         *ActivityEmoji     `json:"emoji"`
	Party         *ActivityParty     `json:"party,omitempty"`    //party?	party object	information for the current party of the player
	Assets        *ActivityAssets    `json:"assets,omitempty"`   // assets?	assets object	images for the presence and their hover texts
	Secrets       *ActivitySecrets   `json:"secrets,omitempty"`  // secrets?	secrets object	secrets for Rich Presence joining and spectating
	Instance      bool               `json:"instance,omitempty"` // instance?	boolean	whether or not the activity is an instanced game session
	Flags         activityFlag       `json:"flags,omitempty"`    // flags?	int	activity flags ORd together, describes what the payload includes
}

var _ Reseter = (*Activity)(nil)

// DeepCopy see interface at struct.go#DeepCopier
func (a *Activity) DeepCopy() (copy interface{}) {
	copy = &Activity{}
	a.CopyOverTo(copy)

	return
}

// CopyOverTo see interface at struct.go#Copier
func (a *Activity) CopyOverTo(other interface{}) (err error) {
	var ok bool
	var activity *Activity
	if activity, ok = other.(*Activity); !ok {
		err = newErrorUnsupportedType("given interface{} was not of type *Activity")
		return
	}

	if constant.LockedMethods {
		a.RLock()
		activity.Lock()
	}

	activity.Name = a.Name
	activity.Type = a.Type
	activity.ApplicationID = a.ApplicationID
	activity.Instance = a.Instance
	activity.Flags = a.Flags
	activity.URL = a.URL
	activity.Details = a.Details
	activity.State = a.State

	if a.Timestamps != nil {
		activity.Timestamps = a.Timestamps.DeepCopy().(*ActivityTimestamp)
	}
	if a.Party != nil {
		activity.Party = a.Party.DeepCopy().(*ActivityParty)
	}
	if a.Assets != nil {
		activity.Assets = a.Assets.DeepCopy().(*ActivityAssets)
	}
	if a.Secrets != nil {
		activity.Secrets = a.Secrets.DeepCopy().(*ActivitySecrets)
	}

	if constant.LockedMethods {
		a.RUnlock()
		activity.Unlock()
	}

	return
}

// ---------

const (
	userOEmail = 0x1 << iota
	userOAvatar
	userOToken
	userOVerified
	userOMFAEnabled
	userOBot
	userOPremiumType
)

type PremiumType int

func (p PremiumType) String() (t string) {
	switch p {
	case PremiumTypeNitroClassic:
		t = "Nitro Classic"
	case PremiumTypeNitro:
		t = "Nitro"
	default:
		t = ""
	}

	return t
}

var _ fmt.Stringer = (*PremiumType)(nil)

const (
	// PremiumTypeNitroClassic includes app perks like animated emojis and avatars, but not games
	PremiumTypeNitroClassic PremiumType = 1

	// PremiumTypeNitro includes app perks as well as the games subscription service
	PremiumTypeNitro PremiumType = 2
)

// NewUser creates a new, empty user object
func NewUser() *User {
	return &User{}
}

// User the Discord user object which is reused in most other data structures.
type User struct {
	Lockable `json:"-"`

	ID            Snowflake     `json:"id,omitempty"`
	Username      string        `json:"username,omitempty"`
	Discriminator Discriminator `json:"discriminator,omitempty"`
	Email         string        `json:"email,omitempty"`
	Avatar        string        `json:"avatar"` // data:image/jpeg;base64,BASE64_ENCODED_JPEG_IMAGE_DATA
	Token         string        `json:"token,omitempty"`
	Verified      bool          `json:"verified,omitempty"`
	MFAEnabled    bool          `json:"mfa_enabled,omitempty"`
	Bot           bool          `json:"bot,omitempty"`
	PremiumType   PremiumType   `json:"premium_type,omitempty"`
}

var _ Reseter = (*User)(nil)
var _ DeepCopier = (*User)(nil)
var _ Copier = (*User)(nil)
var _ Mentioner = (*User)(nil)

// Load fetches the content from cache or discord servers
func (u *User) Load(s Session) error {
	usr, err := s.GetUser(u.ID)
	if err != nil {
		return err
	}

	return usr.CopyOverTo(u)
}

// IsEmpty checks if the user object has any content
func (u *User) IsEmpty() bool {
	return u.ID.IsZero()
}

// Partial checks if only the ID is set
func (u *User) Partial() bool {
	return !u.ID.IsZero() && u.Username == ""
}

// Mention returns the a string that Discord clients can format into a valid Discord mention
func (u *User) Mention() string {
	return "<@" + u.ID.String() + ">"
}

// AvatarURL returns a link to the users avatar with the given size.
func (u *User) AvatarURL(size int, preferGIF bool) (url string, err error) {
	if size > 2048 || size < 16 || (size&(size-1)) > 0 {
		return "", errors.New("image size can be any power of two between 16 and 2048")
	}

	if u.Avatar == "" {
		url = fmt.Sprintf("https://cdn.discordapp.com/embed/avatars/%d.png?size=%d", u.Discriminator%5, size)
	} else if strings.HasPrefix(u.Avatar, "a_") && preferGIF {
		url = fmt.Sprintf("https://cdn.discordapp.com/avatars/%d/%s.gif?size=%d", u.ID, u.Avatar, size)
	} else {
		url = fmt.Sprintf("https://cdn.discordapp.com/avatars/%d/%s.webp?size=%d", u.ID, u.Avatar, size)
	}

	return
}

// Tag formats the user to Anders#1234
func (u *User) Tag() string {
	return u.Username + "#" + u.Discriminator.String()
}

// String formats the user to Anders#1234{1234567890}
func (u *User) String() string {
	return u.Tag() + "{" + u.ID.String() + "}"
}

// SendMsg send a message to a user where you utilize a Message object instead of a string
<<<<<<< HEAD
func (u *User) SendMsg(s Session, message *Message) (channel *Channel, msg *Message, err error) {
	channel, err = s.CreateDM(u.ID)
=======
func (u *User) SendMsg(ctx context.Context, session Session, message *Message) (channel *Channel, msg *Message, err error) {
	channel, err = session.CreateDM(ctx, u.ID)
>>>>>>> e83ec2f5
	if err != nil {
		return
	}

<<<<<<< HEAD
	msg, err = s.SendMsg(channel.ID, message)
=======
	msg, err = session.SendMsg(ctx, channel.ID, message)
>>>>>>> e83ec2f5
	return
}

// SendMsgString send a message to given user where the message is in the form of a string.
<<<<<<< HEAD
func (u *User) SendMsgString(s Session, content string) (channel *Channel, msg *Message, err error) {
	channel, msg, err = u.SendMsg(s, &Message{
=======
func (u *User) SendMsgString(ctx context.Context, session Session, content string) (channel *Channel, msg *Message, err error) {
	channel, msg, err = u.SendMsg(ctx, session, &Message{
>>>>>>> e83ec2f5
		Content: content,
	})
	return
}

// DeepCopy see interface at struct.go#DeepCopier
// CopyOverTo see interface at struct.go#Copier
func (u *User) DeepCopy() (copy interface{}) {
	copy = NewUser()
	u.CopyOverTo(copy)

	return
}

// CopyOverTo see interface at struct.go#Copier
func (u *User) CopyOverTo(other interface{}) (err error) {
	var user *User
	var valid bool
	if user, valid = other.(*User); !valid {
		err = newErrorUnsupportedType("argument given is not a *User type")
		return
	}

	if constant.LockedMethods {
		u.RLock()
		user.Lock()
	}

	user.ID = u.ID
	user.Username = u.Username
	user.Discriminator = u.Discriminator
	user.Email = u.Email
	user.Token = u.Token
	user.Verified = u.Verified
	user.MFAEnabled = u.MFAEnabled
	user.Bot = u.Bot
	user.Avatar = u.Avatar

	if constant.LockedMethods {
		u.RUnlock()
		user.Unlock()
	}

	return
}

// copyOverToCache see interface at struct.go#CacheCopier
func (u *User) copyOverToCache(other interface{}) (err error) {
	user := other.(*User)

	user.ID = u.ID
	user.Username = u.Username
	user.Discriminator = u.Discriminator
	user.Email = u.Email
	user.Token = u.Token
	user.MFAEnabled = u.MFAEnabled
	user.Bot = u.Bot
	user.Verified = u.Verified
	user.Avatar = u.Avatar

	return
}

// Valid ensure the user object has enough required information to be used in Discord interactions
func (u *User) Valid() bool {
	return u.ID > 0
}

// -------

// NewUserPresence creates a new user presence instance
func NewUserPresence() *UserPresence {
	return &UserPresence{
		Roles:        []Snowflake{},
		ClientStatus: map[string]string{},
	}
}

// UserPresence presence info for a guild member or friend/user in a DM
type UserPresence struct {
	Lockable `json:"-"`

	User         *User             `json:"user"`
	Roles        []Snowflake       `json:"roles"`
	Game         *Activity         `json:"activity"`
	GuildID      Snowflake         `json:"guild_id"`
	Nick         string            `json:"nick"`
	Status       string            `json:"status"`
	Activities   []*Activity       `json:"activities"`
	ClientStatus map[string]string `json:"client_status"`

	userID Snowflake `json:"-"` // caching
}

var _ internalUpdater = (*UserPresence)(nil)
var _ Reseter = (*UserPresence)(nil)

func (p *UserPresence) updateInternals() {
	if p.User != nil {
		p.userID = p.User.ID
	}
}

func (p *UserPresence) String() string {
	return p.Status
}

// DeepCopy see interface at struct.go#DeepCopier
func (p *UserPresence) DeepCopy() (copy interface{}) {
	copy = NewUserPresence()
	p.CopyOverTo(copy)

	return
}

// CopyOverTo see interface at struct.go#Copier
func (p *UserPresence) CopyOverTo(other interface{}) (err error) {
	var ok bool
	var presence *UserPresence
	if presence, ok = other.(*UserPresence); !ok {
		err = newErrorUnsupportedType("given interface{} was not of type *UserPresence")
		return
	}

	if constant.LockedMethods {
		p.RLock()
		presence.Lock()
	}

	presence.User = p.User.DeepCopy().(*User)
	presence.Roles = p.Roles
	presence.GuildID = p.GuildID
	presence.Nick = p.Nick
	presence.Status = p.Status

	if p.Game != nil {
		presence.Game = p.Game.DeepCopy().(*Activity)
	}

	if constant.LockedMethods {
		p.RUnlock()
		presence.Unlock()
	}

	return
}

// UserConnection ...
type UserConnection struct {
	Lockable `json:"-"`

	ID           string                `json:"id"`           // id of the connection account
	Name         string                `json:"name"`         // the username of the connection account
	Type         string                `json:"type"`         // the service of the connection (twitch, youtube)
	Revoked      bool                  `json:"revoked"`      // whether the connection is revoked
	Integrations []*IntegrationAccount `json:"integrations"` // an array of partial server integrations
}

// DeepCopy see interface at struct.go#DeepCopier
func (c *UserConnection) DeepCopy() (copy interface{}) {
	copy = &UserConnection{}
	c.CopyOverTo(copy)

	return
}

// CopyOverTo see interface at struct.go#Copier
func (c *UserConnection) CopyOverTo(other interface{}) (err error) {
	var ok bool
	var con *UserConnection
	if con, ok = other.(*UserConnection); !ok {
		err = newErrorUnsupportedType("given interface{} was not of type *UserConnection")
		return
	}

	if constant.LockedMethods {
		c.RLock()
		con.Lock()
	}

	con.ID = c.ID
	con.Name = c.Name
	con.Type = c.Type
	con.Revoked = c.Revoked

	con.Integrations = make([]*IntegrationAccount, len(c.Integrations))
	for i, account := range c.Integrations {
		con.Integrations[i] = account.DeepCopy().(*IntegrationAccount)
	}

	if constant.LockedMethods {
		c.RUnlock()
		con.Unlock()
	}

	return
}

//////////////////////////////////////////////////////
//
// REST Methods
//
//////////////////////////////////////////////////////

// GetCurrentUserGuildsParams JSON params for func GetCurrentUserGuilds
type GetCurrentUserGuildsParams struct {
	Before Snowflake `urlparam:"before,omitempty"`
	After  Snowflake `urlparam:"after,omitempty"`
	Limit  int       `urlparam:"limit,omitempty"`
}

var _ URLQueryStringer = (*GetCurrentUserGuildsParams)(nil)

// GetCurrentUser [REST] Returns the user object of the requester's account. For OAuth2, this requires the identify
// scope, which will return the object without an email, and optionally the email scope, which returns the object
// with an email.
//  Method                  GET
//  Endpoint                /users/@me
//  Discord documentation   https://discordapp.com/developers/docs/resources/user#get-current-user
//  Reviewed                2019-02-23
//  Comment                 -
func (c *Client) GetCurrentUser(ctx context.Context, flags ...Flag) (user *User, err error) {
	r := c.newRESTRequest(&httd.Request{
		Endpoint: endpoint.UserMe(),
		Ctx:      ctx,
	}, flags)
	r.CacheRegistry = UserCache
	r.ID = c.myID
	r.pool = c.pool.user
	r.factory = userFactory

	if user, err = getUser(r.Execute); err == nil {
		c.myID = user.ID
	}
	return user, err
}

// GetUser [REST] Returns a user object for a given user Snowflake.
//  Method                  GET
//  Endpoint                /users/{user.id}
//  Discord documentation   https://discordapp.com/developers/docs/resources/user#get-user
//  Reviewed                2018-06-10
//  Comment                 -
func (c *Client) GetUser(ctx context.Context, id Snowflake, flags ...Flag) (*User, error) {
	r := c.newRESTRequest(&httd.Request{
		Endpoint: endpoint.User(id),
		Ctx:      ctx,
	}, flags)
	r.CacheRegistry = UserCache
	r.ID = id
	r.pool = c.pool.user
	r.factory = userFactory

	return getUser(r.Execute)
}

// UpdateCurrentUser [REST] Modify the requester's user account settings. Returns a user object on success.
//  Method                  PATCH
//  Endpoint                /users/@me
//  Discord documentation   https://discordapp.com/developers/docs/resources/user#modify-current-user
//  Reviewed                2019-02-18
//  Comment                 -
func (c *Client) UpdateCurrentUser(ctx context.Context, flags ...Flag) (builder *updateCurrentUserBuilder) {
	builder = &updateCurrentUserBuilder{}
	builder.r.itemFactory = userFactory // TODO: peak cached user
	builder.r.flags = flags
	builder.r.setup(c.cache, c.req, &httd.Request{
		Method:      httd.MethodPatch,
		Ctx:         ctx,
		Endpoint:    endpoint.UserMe(),
		ContentType: httd.ContentTypeJSON,
	}, nil)

	// TODO: cache changes?
	return builder
}

// GetCurrentUserGuilds [REST] Returns a list of partial guild objects the current user is a member of.
// Requires the guilds OAuth2 scope.
//  Method                  GET
//  Endpoint                /users/@me/guilds
//  Discord documentation   https://discordapp.com/developers/docs/resources/user#get-current-user-guilds
//  Reviewed                2019-02-18
//  Comment                 This endpoint. returns 100 guilds by default, which is the maximum number of
//                          guilds a non-bot user can join. Therefore, pagination is not needed for
//                          integrations that need to get a list of users' guilds.
func (c *Client) GetCurrentUserGuilds(ctx context.Context, params *GetCurrentUserGuildsParams, flags ...Flag) (ret []*PartialGuild, err error) {
	r := c.newRESTRequest(&httd.Request{
		Endpoint: endpoint.UserMeGuilds(),
		Ctx:      ctx,
	}, flags)
	r.factory = func() interface{} {
		tmp := make([]*PartialGuild, 0)
		return &tmp
	}

	var vs interface{}
	if vs, err = r.Execute(); err != nil {
		return nil, err
	}

	if guilds, ok := vs.(*[]*PartialGuild); ok {
		return *guilds, nil
	}
	return nil, errors.New("unable to cast guild slice")
}

// LeaveGuild [REST] Leave a guild. Returns a 204 empty response on success.
//  Method                  DELETE
//  Endpoint                /users/@me/guilds/{guild.id}
//  Discord documentation   https://discordapp.com/developers/docs/resources/user#leave-guild
//  Reviewed                2019-02-18
//  Comment                 -
func (c *Client) LeaveGuild(ctx context.Context, id Snowflake, flags ...Flag) (err error) {
	r := c.newRESTRequest(&httd.Request{
		Method:   httd.MethodDelete,
		Endpoint: endpoint.UserMeGuild(id),
		Ctx:      ctx,
	}, flags)
	r.expectsStatusCode = http.StatusNoContent
	r.CacheRegistry = GuildCache
	r.ID = id
	r.updateCache = func(registry cacheRegistry, id Snowflake, x interface{}) (err error) {
		c.cache.DeleteGuild(id)
		return nil
	}

	_, err = r.Execute()
	return
}

// GetUserDMs [REST] Returns a list of DM channel objects.
//  Method                  GET
//  Endpoint                /users/@me/channels
//  Discord documentation   https://discordapp.com/developers/docs/resources/user#get-user-dms
//  Reviewed                2019-02-19
//  Comment                 Apparently Discord removed support for this in 2016 and updated their docs 2 years after..
//							https://github.com/discordapp/discord-api-docs/issues/184
//							For now I'll just leave this here, until I can do a cache lookup. Making this cache
//							dependent.
// Deprecated: Needs cache checking to get the actual list of channels
func (c *Client) GetUserDMs(ctx context.Context, flags ...Flag) (ret []*Channel, err error) {
	r := c.newRESTRequest(&httd.Request{
		Endpoint: endpoint.UserMeChannels(),
		Ctx:      ctx,
	}, flags)
	r.CacheRegistry = ChannelCache
	r.factory = func() interface{} {
		tmp := make([]*Channel, 0) // TODO: use channel pool to get enough channels
		return &tmp
	}

	var vs interface{}
	if vs, err = r.Execute(); err != nil {
		return nil, err
	}

	if chans, ok := vs.(*[]*Channel); ok {
		return *chans, nil
	}
	return nil, errors.New("unable to cast guild slice")
}

// BodyUserCreateDM JSON param for func CreateDM
type BodyUserCreateDM struct {
	RecipientID Snowflake `json:"recipient_id"`
}

// CreateDM [REST] Create a new DM channel with a user. Returns a DM channel object.
//  Method                  POST
//  Endpoint                /users/@me/channels
//  Discord documentation   https://discordapp.com/developers/docs/resources/user#create-dm
//  Reviewed                2019-02-23
//  Comment                 -
func (c *Client) CreateDM(ctx context.Context, recipientID Snowflake, flags ...Flag) (ret *Channel, err error) {
	r := c.newRESTRequest(&httd.Request{
		Method:      httd.MethodPost,
		Ctx:         ctx,
		Endpoint:    endpoint.UserMeChannels(),
		Body:        &BodyUserCreateDM{recipientID},
		ContentType: httd.ContentTypeJSON,
	}, flags)
	r.CacheRegistry = ChannelCache
	r.factory = func() interface{} {
		return &Channel{}
	}

	return getChannel(r.Execute)
}

// CreateGroupDMParams required JSON params for func CreateGroupDM
// https://discordapp.com/developers/docs/resources/user#create-group-dm
type CreateGroupDMParams struct {
	// AccessTokens access tokens of users that have granted your app the gdm.join scope
	AccessTokens []string `json:"access_tokens"`

	// map[userID] = nickname
	Nicks map[Snowflake]string `json:"nicks"`
}

// CreateGroupDM [REST] Create a new group DM channel with multiple users. Returns a DM channel object.
// This endpoint was intended to be used with the now-deprecated GameBridge SDK. DMs created with this
// endpoint will not be shown in the Discord Client
//  Method                  POST
//  Endpoint                /users/@me/channels
//  Discord documentation   https://discordapp.com/developers/docs/resources/user#create-group-dm
//  Reviewed                2019-02-19
//  Comment                 -
func (c *Client) CreateGroupDM(ctx context.Context, params *CreateGroupDMParams, flags ...Flag) (ret *Channel, err error) {
	r := c.newRESTRequest(&httd.Request{
		Method:      httd.MethodPost,
		Ctx:         ctx,
		Endpoint:    endpoint.UserMeChannels(),
		Body:        params,
		ContentType: httd.ContentTypeJSON,
	}, flags)
	r.CacheRegistry = ChannelCache
	r.factory = func() interface{} {
		return &Channel{}
	}

	// TODO: go generate casting func: return getChannel(r.Execute)
	return getChannel(r.Execute)
}

// GetUserConnections [REST] Returns a list of connection objects. Requires the connections OAuth2 scope.
//  Method                  GET
//  Endpoint                /users/@me/connections
//  Discord documentation   https://discordapp.com/developers/docs/resources/user#get-user-connections
//  Reviewed                2019-02-19
//  Comment                 -
func (c *Client) GetUserConnections(ctx context.Context, flags ...Flag) (connections []*UserConnection, err error) {
	r := c.newRESTRequest(&httd.Request{
		Endpoint: endpoint.UserMeConnections(),
		Ctx:      ctx,
	}, flags)
	r.factory = func() interface{} {
		tmp := make([]*UserConnection, 0)
		return &tmp
	}

	var vs interface{}
	if vs, err = r.Execute(); err != nil {
		return nil, err
	}

	if cons, ok := vs.(*[]*UserConnection); ok {
		return *cons, nil
	}
	return nil, errors.New("unable to cast guild slice")
}

//////////////////////////////////////////////////////
//
// REST Builders
//
//////////////////////////////////////////////////////

func userFactory() interface{} {
	return &User{}
}

func newUserRESTBuilder(userID Snowflake) *getUserBuilder {
	builder := &getUserBuilder{}
	builder.r.cacheRegistry = UserCache
	builder.r.cacheItemID = userID
	builder.r.itemFactory = userFactory

	return builder
}

// getUserBuilder ...
type getUserBuilder struct {
	r RESTBuilder
	c *Client
}

func (b *getUserBuilder) Execute() (user *User, err error) {
	var v interface{}
	if v, err = b.r.execute(); err != nil {
		return nil, err
	}

	return v.(*User), nil
}

// updateCurrentUserBuilder ...
//generate-rest-params: username:string, avatar:string,
//generate-rest-basic-execute: user:*User,
type updateCurrentUserBuilder struct {
	r RESTBuilder
}

// TODO: params should be url-params. But it works since we're using GET.
//generate-rest-params: before:Snowflake, after:Snowflake, limit:int,
//generate-rest-basic-execute: guilds:[]*Guild,
type getCurrentUserGuildsBuilder struct {
	r RESTBuilder
}

func (b *getCurrentUserGuildsBuilder) SetDefaultLimit() *getCurrentUserGuildsBuilder {
	delete(b.r.urlParams, "limit")
	return b
}

//generate-rest-basic-execute: cons:[]*UserConnection,
type getUserConnectionsBuilder struct {
	r RESTBuilder
}

//generate-rest-basic-execute: channel:*Channel,
type createDMBuilder struct {
	r RESTBuilder
}

//generate-rest-basic-execute: channels:[]*Channel,
type getUserDMsBuilder struct {
	r RESTBuilder
}

//generate-rest-basic-execute: channel:*Channel,
type createGroupDMBuilder struct {
	r RESTBuilder
}<|MERGE_RESOLUTION|>--- conflicted
+++ resolved
@@ -1,11 +1,7 @@
 package disgord
 
 import (
-<<<<<<< HEAD
-=======
 	"context"
-	"encoding/json"
->>>>>>> e83ec2f5
 	"errors"
 	"fmt"
 	"net/http"
@@ -91,7 +87,7 @@
 	Lockable `json:"-"`
 
 	LargeImage string `json:"large_image,omitempty"` // the id for a large asset of the activity, usually a snowflake
-	LargeText  string `json:"large_text,omitempty"`  //text displayed when hovering over the large image of the activity
+	LargeText  string `json:"large_text,omitempty"`  // text displayed when hovering over the large image of the activity
 	SmallImage string `json:"small_image,omitempty"` // the id for a small asset of the activity, usually a snowflake
 	SmallText  string `json:"small_text,omitempty"`  //	text displayed when hovering over the small image of the activity
 }
@@ -267,13 +263,13 @@
 
 	Name          string             `json:"name"`                     // the activity's name
 	Type          acitivityType      `json:"type"`                     // activity type
-	URL           string             `json:"url,omitempty"`            //stream url, is validated when type is 1
+	URL           string             `json:"url,omitempty"`            // stream url, is validated when type is 1
 	Timestamps    *ActivityTimestamp `json:"timestamps,omitempty"`     // timestamps object	unix timestamps for start and/or end of the game
-	ApplicationID Snowflake          `json:"application_id,omitempty"` //?	snowflake	application id for the game
-	Details       string             `json:"details,omitempty"`        //?	?string	what the player is currently doing
-	State         string             `json:"state,omitempty"`          //state?	?string	the user's current party status
+	ApplicationID Snowflake          `json:"application_id,omitempty"` // ?	snowflake	application id for the game
+	Details       string             `json:"details,omitempty"`        // ?	?string	what the player is currently doing
+	State         string             `json:"state,omitempty"`          // state?	?string	the user's current party status
 	Emoji         *ActivityEmoji     `json:"emoji"`
-	Party         *ActivityParty     `json:"party,omitempty"`    //party?	party object	information for the current party of the player
+	Party         *ActivityParty     `json:"party,omitempty"`    // party?	party object	information for the current party of the player
 	Assets        *ActivityAssets    `json:"assets,omitempty"`   // assets?	assets object	images for the presence and their hover texts
 	Secrets       *ActivitySecrets   `json:"secrets,omitempty"`  // secrets?	secrets object	secrets for Rich Presence joining and spectating
 	Instance      bool               `json:"instance,omitempty"` // instance?	boolean	whether or not the activity is an instanced game session
@@ -450,33 +446,20 @@
 }
 
 // SendMsg send a message to a user where you utilize a Message object instead of a string
-<<<<<<< HEAD
-func (u *User) SendMsg(s Session, message *Message) (channel *Channel, msg *Message, err error) {
-	channel, err = s.CreateDM(u.ID)
-=======
 func (u *User) SendMsg(ctx context.Context, session Session, message *Message) (channel *Channel, msg *Message, err error) {
 	channel, err = session.CreateDM(ctx, u.ID)
->>>>>>> e83ec2f5
 	if err != nil {
 		return
 	}
 
-<<<<<<< HEAD
-	msg, err = s.SendMsg(channel.ID, message)
-=======
 	msg, err = session.SendMsg(ctx, channel.ID, message)
->>>>>>> e83ec2f5
 	return
 }
 
 // SendMsgString send a message to given user where the message is in the form of a string.
-<<<<<<< HEAD
-func (u *User) SendMsgString(s Session, content string) (channel *Channel, msg *Message, err error) {
-	channel, msg, err = u.SendMsg(s, &Message{
-=======
+
 func (u *User) SendMsgString(ctx context.Context, session Session, content string) (channel *Channel, msg *Message, err error) {
 	channel, msg, err = u.SendMsg(ctx, session, &Message{
->>>>>>> e83ec2f5
 		Content: content,
 	})
 	return
@@ -675,11 +658,11 @@
 	return
 }
 
-//////////////////////////////////////////////////////
+// ////////////////////////////////////////////////////
 //
 // REST Methods
 //
-//////////////////////////////////////////////////////
+// ////////////////////////////////////////////////////
 
 // GetCurrentUserGuildsParams JSON params for func GetCurrentUserGuilds
 type GetCurrentUserGuildsParams struct {
@@ -929,11 +912,11 @@
 	return nil, errors.New("unable to cast guild slice")
 }
 
-//////////////////////////////////////////////////////
+// ////////////////////////////////////////////////////
 //
 // REST Builders
 //
-//////////////////////////////////////////////////////
+// ////////////////////////////////////////////////////
 
 func userFactory() interface{} {
 	return &User{}
@@ -964,15 +947,15 @@
 }
 
 // updateCurrentUserBuilder ...
-//generate-rest-params: username:string, avatar:string,
-//generate-rest-basic-execute: user:*User,
+// generate-rest-params: username:string, avatar:string,
+// generate-rest-basic-execute: user:*User,
 type updateCurrentUserBuilder struct {
 	r RESTBuilder
 }
 
 // TODO: params should be url-params. But it works since we're using GET.
-//generate-rest-params: before:Snowflake, after:Snowflake, limit:int,
-//generate-rest-basic-execute: guilds:[]*Guild,
+// generate-rest-params: before:Snowflake, after:Snowflake, limit:int,
+// generate-rest-basic-execute: guilds:[]*Guild,
 type getCurrentUserGuildsBuilder struct {
 	r RESTBuilder
 }
@@ -982,22 +965,22 @@
 	return b
 }
 
-//generate-rest-basic-execute: cons:[]*UserConnection,
+// generate-rest-basic-execute: cons:[]*UserConnection,
 type getUserConnectionsBuilder struct {
 	r RESTBuilder
 }
 
-//generate-rest-basic-execute: channel:*Channel,
+// generate-rest-basic-execute: channel:*Channel,
 type createDMBuilder struct {
 	r RESTBuilder
 }
 
-//generate-rest-basic-execute: channels:[]*Channel,
+// generate-rest-basic-execute: channels:[]*Channel,
 type getUserDMsBuilder struct {
 	r RESTBuilder
 }
 
-//generate-rest-basic-execute: channel:*Channel,
+// generate-rest-basic-execute: channel:*Channel,
 type createGroupDMBuilder struct {
 	r RESTBuilder
 }