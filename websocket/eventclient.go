--- conflicted
+++ resolved
@@ -64,16 +64,10 @@
 			OS      string `json:"$os"`
 			Browser string `json:"$browser"`
 			Device  string `json:"$device"`
-<<<<<<< HEAD
-		}{runtime.GOOS, client.evtConf.Browser, client.evtConf.Device},
-		LargeThreshold: 0, // this field is just annoying. Users must fetch all members manually.
-		Shard:          &[2]uint{client.ShardID, client.evtConf.ShardCount},
-=======
 		}{runtime.GOOS, conf.Browser, conf.Device},
 		LargeThreshold:     conf.GuildLargeThreshold,
 		Shard:              &[2]uint{client.ShardID, conf.ShardCount},
 		GuildSubscriptions: conf.GuildSubscriptions,
->>>>>>> f48b046b
 	}
 	if conf.Presence != nil {
 		if err = client.SetPresence(conf.Presence); err != nil {
