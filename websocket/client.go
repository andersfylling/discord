package websocket

import (
	"errors"
	"fmt"
	"math/rand"
	"net/http"
	"runtime"
	"sync"
	"time"

	"github.com/andersfylling/disgord/httd"
	"github.com/andersfylling/disgord/websocket/cmd"
	"github.com/andersfylling/disgord/websocket/event"
	"github.com/andersfylling/disgord/websocket/opcode"
	"github.com/sirupsen/logrus"
)

const (
	maxReconnectTries = 5
)

// NewManager creates a new socket client manager for handling behavior and Discord events. Note that this
// function initiates a go routine.
func NewClient(config *Config) (client *Client, err error) {
	ws, err := newConn(config.HTTPClient)
	if err != nil {
		return nil, err
	}

	client = &Client{
		conf:              config,
		shutdown:          make(chan interface{}),
		restart:           make(chan interface{}),
		eventChan:         make(chan *Event),
		receiveChan:       make(chan *discordPacket),
		emitChan:          make(chan *clientPacket),
		conn:              ws,
		ratelimit:         newRatelimiter(),
		timeoutMultiplier: 1,
		disconnected:      true,
	}
	client.Start()

	return
}

func NewTestClient(config *Config, conn Conn) (*Client, chan interface{}) {
	s := make(chan interface{})
	c := &Client{
		conf:              config,
		shutdown:          s,
		restart:           make(chan interface{}),
		eventChan:         make(chan *Event),
		receiveChan:       make(chan *discordPacket),
		emitChan:          make(chan *clientPacket),
		conn:              conn,
		ratelimit:         newRatelimiter(),
		timeoutMultiplier: 1,
		disconnected:      true,
	}
	c.Start()
	go c.receiver()

	return c, s
}

// Event is dispatched by the socket layer after parsing and extracting Discord data from a incoming packet.
// This is the data structure used by Disgord for triggering handlers and channels with an event.
type Event struct {
	Name string
	Data []byte
}

type Config struct {
	// Token Discord bot token
	Token string

	// HTTPClient custom http client to support the use of proxy
	HTTPClient *http.Client

	// ChannelBuffer is used to set the event channel buffer
	ChannelBuffer uint

	// Endpoint for establishing socket connection. Either endpoints, `Gateway` or `Gateway Bot`, is used to retrieve
	// a valid socket endpoint from Discord
	Endpoint string

	// Encoding make sure we support the correct encoding
	Encoding string

	// Version make sure we support the correct Discord version
	Version int

	// for identify packets
	Browser             string
	Device              string
	GuildLargeThreshold uint
	ShardID             uint
	ShardCount          uint
}

type Client struct {
	sync.RWMutex
	conf         *Config
	shutdown     chan interface{}
	restart      chan interface{}
	lastRestart  int64 //unix
	restartMutex sync.Mutex

	eventChan     chan *Event
	trackedEvents []string
	evtMutex      sync.RWMutex

	heartbeatInterval uint
	heartbeatLatency  time.Duration
	lastHeartbeatAck  time.Time

	sessionID      string
	trace          []string
	sequenceNumber uint

	ratelimit ratelimiter

	pulsating  uint8
	pulseMutex sync.Mutex

	receiveChan       chan *discordPacket
	emitChan          chan *clientPacket
	conn              Conn
	disconnected      bool
	haveConnectedOnce bool

<<<<<<< HEAD
	isRestarting bool
=======
	isReconnecting bool

	// is the go routine started
	isReceiving  bool
	isEmitting   bool
	recEmitMutex sync.Mutex
>>>>>>> 0469074b

	// identify timeout on invalid session
	timeoutMultiplier int
}

// Connect establishes a socket connection with the Discord API
func (m *Client) Connect() (err error) {
	m.Lock()
	defer m.Unlock()

	// m.conn.Disconnected can always tell us if we are disconnected, but it cannot with
	// certainty say if we are connected
	if !m.disconnected {
		err = errors.New("cannot connect while a connection already exist")
		return
	}

	if m.conf.Endpoint == "" {
		m.conf.Endpoint, err = getGatewayRoute(m.conf.HTTPClient, m.conf.Version)
		if err != nil {
			return
		}
	}

	// establish ws connection
	err = m.conn.Open(m.conf.Endpoint, nil)
	if err != nil {
		if !m.conn.Disconnected() {
			m.conn.Close()
		}
		return
	}

	// we can now interact with Discord
	m.haveConnectedOnce = true
	m.disconnected = false
	go m.receiver()
	go m.emitter()
	return
}

// Disconnect disconnects the socket connection
func (m *Client) Disconnect() (err error) {
	m.Lock()
	defer m.Unlock()
	if m.conn.Disconnected() || !m.haveConnectedOnce {
		m.disconnected = true
		err = errors.New("already disconnected")
		return
	}

	// use the emitter to dispatch the close message
	m.Emit(event.Close, nil)
	m.disconnected = true

	// close connection
	<-time.After(time.Second * 1 * time.Duration(m.timeoutMultiplier))

	// wait for processes
	<-time.After(time.Millisecond * 10)
	return
}

<<<<<<< HEAD
func (m *Client) reconnect() (err error) {
	// make sure there aren't multiple reconnect processes running
	if !m.lockRestart() {
		return
	}
	defer func() {
		m.isRestarting = false
	}()
=======
func (m *Client) lockReconnect() bool {
	m.restartMutex.Lock()
	defer m.restartMutex.Unlock()

	now := time.Now().UnixNano()
	locked := (now - m.lastRestart) < (time.Second.Nanoseconds() / 2)

	if !locked && !m.isReconnecting {
		m.lastRestart = now
		m.isReconnecting = true
		return true
	}

	return false
}

func (m *Client) unlockReconnect() {
	m.restartMutex.Lock()
	defer m.restartMutex.Unlock()

	m.isReconnecting = false
}

func (m *Client) reconnect() (err error) {
	// make sure there aren't multiple reconnect processes running
	if !m.lockReconnect() {
		return
	}
	defer m.unlockReconnect()
>>>>>>> 0469074b

	m.restart <- 1
	_ = m.Disconnect()

	var try uint
	var delay time.Duration = 3 // seconds
	for {
		logrus.Debugf("Reconnect attempt #%d\n", try)
		err = m.Connect()
		if err == nil {
			logrus.Info("successfully reconnected")
			break
		}

		// wait N seconds
		logrus.Infof("reconnect failed, trying again in N seconds; N =  %d", uint(delay))
		logrus.Info(err)
		select {
		case <-time.After(delay * time.Second):
			delay += 4 + time.Duration(try*2)
		case <-m.shutdown:
			return
		}

		if uint(delay) > 5*60 {
			delay = 60
		}
	}

	return
}

// Emit emits a command, if supported, and its data to the Discord Socket API
func (m *Client) Emit(command string, data interface{}) (err error) {
	if !m.haveConnectedOnce {
		return errors.New("race condition detected: you must connect to the socket API/Gateway before you can send gateway commands!")
	}

	var op uint
	switch command {
	case event.Shutdown:
		op = opcode.Shutdown
	case event.Close:
		op = opcode.Close
	case event.Heartbeat:
		op = opcode.Heartbeat
	case event.Identify:
		op = opcode.Identify
	case event.Resume:
		op = opcode.Resume
	case cmd.RequestGuildMembers:
		op = opcode.RequestGuildMembers
	case cmd.UpdateVoiceState:
		op = opcode.VoiceStateUpdate
	case cmd.UpdateStatus:
		op = opcode.StatusUpdate
	default:
		err = errors.New("unsupported command: " + command)
		return
	}

	accepted := m.ratelimit.Request(command)
	if !accepted {
		return errors.New("rate limited")
	}

	m.emitChan <- &clientPacket{
		Op:   op,
		Data: data,
	}
	return
}

// Receive returns the channel for receiving Discord packets
func (m *Client) Receive() <-chan *discordPacket {
	return m.receiveChan
}

func (m *Client) lockEmitter() bool {
	m.recEmitMutex.Lock()
	defer m.recEmitMutex.Unlock()

	if !m.isEmitting {
		m.isEmitting = true
		return true
	}

	return false
}

func (m *Client) unlockEmitter() {
	m.recEmitMutex.Lock()
	defer m.recEmitMutex.Unlock()

	m.isEmitting = false
}

// emitter holds the actually dispatching logic for the Emit method. See DefaultClient#Emit.
func (m *Client) emitter() {
	if !m.lockEmitter() {
		logrus.Error("tried to start another websocket emitter go routine")
		return
	}
	defer m.unlockEmitter()

	for {
		var msg *clientPacket
		var open bool

		select {
		case <-m.shutdown:
			// m.connection got closed
		case msg, open = <-m.emitChan:
		}
		if !open || (msg.Data == nil && (msg.Op == opcode.Shutdown || msg.Op == opcode.Close)) {
			// TODO: what if we get a connection error, how do we restart?
			m.conn.Close()
			return
		}

		err := m.conn.WriteJSON(msg)
		if err != nil {
			// TODO-logging
			fmt.Printf("could not send data to discord: %+v\n", msg)
		}
	}
}

func (m *Client) lockReceiver() bool {
	m.recEmitMutex.Lock()
	defer m.recEmitMutex.Unlock()

	if !m.isReceiving {
		m.isReceiving = true
		return true
	}

	return false
}

func (m *Client) unlockReceiver() {
	m.recEmitMutex.Lock()
	defer m.recEmitMutex.Unlock()

	m.isReceiving = false
}

func (m *Client) receiver() {
	if !m.lockReceiver() {
		logrus.Error("tried to start another websocket receiver go routine")
		return
	}
	defer m.unlockReceiver()

	for {
		packet, err := m.conn.Read()
		if err != nil {
			logrus.Debug("closing readPump")
			return
		}

		//fmt.Printf("<-: %+v\n", string(packet))

		// parse to gateway payload object
		evt := &discordPacket{}
		err = evt.UnmarshalJSON(packet)
		if err != nil {
			logrus.Error(err)
			continue
		}

		// notify listeners
		m.receiveChan <- evt

		// check if application has closed
		select {
		case <-m.shutdown:
			return
		default:
		}
	}
}

// HeartbeatLatency get the time diff between sending a heartbeat and Discord replying with a heartbeat ack
func (m *Client) HeartbeatLatency() (duration time.Duration, err error) {
	duration = m.heartbeatLatency
	if duration == 0 {
		err = errors.New("latency not determined yet")
	}

	return
}

// RegisterEvent tells the socket layer which event types are of interest. Any event that are not registered
// will be discarded once the socket info is extracted from the event.
func (m *Client) RegisterEvent(event string) {
	m.evtMutex.Lock()
	defer m.evtMutex.Unlock()

	for i := range m.trackedEvents {
		if event == m.trackedEvents[i] {
			return
		}
	}

	m.trackedEvents = append(m.trackedEvents, event)
}

// RemoveEvent removes an event type from the registry. This will cause the event type to be discarded
// by the socket layer.
func (m *Client) RemoveEvent(event string) {
	m.evtMutex.Lock()
	defer m.evtMutex.Unlock()

	for i := range m.trackedEvents {
		if event == m.trackedEvents[i] {
			m.trackedEvents[i] = m.trackedEvents[len(m.trackedEvents)-1]
			m.trackedEvents = m.trackedEvents[:len(m.trackedEvents)-1]
			break
		}
	}
	return
}

func (m *Client) EventChan() <-chan *Event {
	return m.eventChan
}

func (m *Client) Start() {
	go m.operationHandlers()
}

func (m *Client) Shutdown() (err error) {
	m.Disconnect()
	close(m.shutdown)
	return
}

<<<<<<< HEAD
func (m *Client) lockRestart() bool {
	m.restartMutex.Lock()
	defer m.restartMutex.Unlock()

	now := time.Now().UnixNano()
	locked := (now - m.lastRestart) > (time.Second.Nanoseconds() / 2)

	if locked && !m.isRestarting {
		m.lastRestart = now
		m.isRestarting = true
	}

	return locked
}

=======
>>>>>>> 0469074b
func (m *Client) eventHandler(p *discordPacket) {
	// discord events
	// events that directly correlates to the socket layer, will be dealt with here. But still dispatched.

	// increment the sequence number for each event to make sure everything is synced with discord
	m.Lock()
	m.sequenceNumber++

	// validate the sequence numbers
	if p.SequenceNumber != m.sequenceNumber {
		logrus.Infof("websocket sequence numbers missmatch, forcing reconnect. Got %d, wants %d", p.SequenceNumber, m.sequenceNumber)
		m.sequenceNumber--
		m.Unlock()
		go m.reconnect()
		return
	}
	m.Unlock()

	if p.EventName == event.Ready {

		// always store the session id & update the trace content
		ready := readyPacket{}
		err := httd.Unmarshal(p.Data, &ready)
		if err != nil {
			logrus.Error(err)
		}

		m.Lock()
		m.sessionID = ready.SessionID
		m.trace = ready.Trace
		m.Unlock()
	} else if p.EventName == event.Resume {
		// eh? debugging.
		// TODO
	} else if p.Op == opcode.DiscordEvent && !m.eventOfInterest(p.EventName) {
		return
	}

	// dispatch event
	m.eventChan <- &Event{
		Name: p.EventName,
		Data: p.Data,
	}
} // end eventHandler()

func (m *Client) eventOfInterest(name string) bool {
	m.evtMutex.RLock()
	defer m.evtMutex.RUnlock()

	for i := range m.trackedEvents {
		if name == m.trackedEvents[i] {
			return true
		}
	}

	return false
}

// operation handler demultiplexer
func (m *Client) operationHandlers() {
	logrus.Debug("Ready to receive operation codes...")
	for {
		var p *discordPacket
		var open bool
		select {
		case p, open = <-m.Receive():
			if !open {
				logrus.Debug("operationChan is dead..")
				return
			}
		// case <-m.restart:
		case <-m.shutdown:
			logrus.Debug("exiting operation handler")
			return
		}

		// new packet that must be handled by it's Discord operation code
		switch p.Op {
		case opcode.DiscordEvent:
			m.eventHandler(p)
		case opcode.Reconnect:
			logrus.Info("Discord requested a reconnect")
			go m.reconnect()
		case opcode.InvalidSession:
			// invalid session. Must respond with a identify packet
			logrus.Info("Discord invalidated session")
			go func() {
				// session is invalidated, reset the sequence number
				m.sequenceNumber = 0

				rand.Seed(time.Now().UnixNano())
				delay := rand.Intn(4) + 1
				delay *= m.timeoutMultiplier
				randomDelay := time.Second * time.Duration(delay)
				<-time.After(randomDelay)
				err := sendIdentityPacket(m)
				if err != nil {
					logrus.Error(err)
				}
			}()
		case opcode.Heartbeat:
			// https://discordapp.com/developers/docs/topics/gateway#heartbeating
			_ = m.Emit(event.Heartbeat, m.sequenceNumber)
		case opcode.Hello:
			// hello
			helloPk := &helloPacket{}
			err := httd.Unmarshal(p.Data, helloPk)
			if err != nil {
				logrus.Debug(err)
			}
			m.Lock()
			m.heartbeatInterval = helloPk.HeartbeatInterval
			m.Unlock()

			m.sendHelloPacket()
		case opcode.HeartbeatAck:
			// heartbeat received
			m.Lock()
			m.lastHeartbeatAck = time.Now()
			m.Unlock()
		default:
			// unknown
			logrus.Debugf("Unknown operation: %+v\n", p)
		}
	}
}

func (m *Client) sendHelloPacket() {
	// TODO, this might create several idle goroutines..
	go m.pulsate()

	// if this is a new connection we can drop the resume packet
	if m.sessionID == "" && m.sequenceNumber == 0 {
		err := sendIdentityPacket(m)
		if err != nil {
			logrus.Error(err)
		}
		return
	}

	m.RLock()
	token := m.conf.Token
	session := m.sessionID
	sequence := m.sequenceNumber
	m.RUnlock()

	m.Emit(event.Resume, struct {
		Token      string `json:"token"`
		SessionID  string `json:"session_id"`
		SequenceNr uint   `json:"seq"`
	}{token, session, sequence})
}

// AllowedToStartPulsating you must notify when you are done pulsating!
func (m *Client) AllowedToStartPulsating(serviceID uint8) bool {
	m.pulseMutex.Lock()
	defer m.pulseMutex.Unlock()

	if m.pulsating == 0 {
		m.pulsating = serviceID
	}

	return m.pulsating == serviceID
}

// StopPulsating stops sending heartbeats to Discord
func (m *Client) StopPulsating(serviceID uint8) {
	m.pulseMutex.Lock()
	defer m.pulseMutex.Unlock()

	if m.pulsating == serviceID {
		m.pulsating = 0
	}
}

func (m *Client) pulsate() {
	serviceID := uint8(rand.Intn(254) + 1) // uint8 cap
	if !m.AllowedToStartPulsating(serviceID) {
		return
	}
	defer m.StopPulsating(serviceID)

	m.RLock()
	ticker := time.NewTicker(time.Millisecond * time.Duration(m.heartbeatInterval))
	m.RUnlock()
	defer ticker.Stop()

	var last time.Time
	var snr uint
	for {
		m.RLock()
		last = m.lastHeartbeatAck
		snr = m.sequenceNumber
		m.RUnlock()

		m.Emit(event.Heartbeat, snr)

		stopChan := make(chan interface{})

		// verify the heartbeat ACK
		go func(m *Client, last time.Time, sent time.Time, cancel chan interface{}) {
			select {
			case <-cancel:
				return
			case <-time.After(3 * time.Second): // deadline for Discord to respond
			}

			m.RLock()
			receivedHeartbeatAck := m.lastHeartbeatAck.After(last)
			m.RUnlock()

			if !receivedHeartbeatAck {
				logrus.Info("heartbeat ACK was not received, forcing reconnect")
				m.reconnect()
			} else {
				// update "latency"
				m.heartbeatLatency = m.lastHeartbeatAck.Sub(sent)
			}
		}(m, last, time.Now(), stopChan)

		select {
		case <-ticker.C:
			continue
		case <-m.shutdown:
		case <-m.restart:
		}

		logrus.Debug("Stopping pulse")
		close(stopChan)
		return
	}
}

func sendIdentityPacket(m *Client) (err error) {
	// https://discordapp.com/developers/docs/topics/gateway#identify
	identityPayload := struct {
		Token          string      `json:"token"`
		Properties     interface{} `json:"properties"`
		Compress       bool        `json:"compress"`
		LargeThreshold uint        `json:"large_threshold"`
		Shard          *[2]uint    `json:"shard,omitempty"`
		Presence       interface{} `json:"presence,omitempty"`
	}{
		Token: m.conf.Token,
		Properties: struct {
			OS      string `json:"$os"`
			Browser string `json:"$browser"`
			Device  string `json:"$device"`
		}{runtime.GOOS, m.conf.Browser, m.conf.Device},
		LargeThreshold: m.conf.GuildLargeThreshold,
		// Presence: struct {
		// 	Since  *uint       `json:"since"`
		// 	Game   interface{} `json:"game"`
		// 	Status string      `json:"status"`
		// 	AFK    bool        `json:"afk"`
		// }{Status: "online"},
	}

	if m.conf.ShardCount > 1 {
		identityPayload.Shard = &[2]uint{m.conf.ShardID, m.conf.ShardCount}
	}

	err = m.Emit(event.Identify, &identityPayload)
	return
}<|MERGE_RESOLUTION|>--- conflicted
+++ resolved
@@ -131,16 +131,12 @@
 	disconnected      bool
 	haveConnectedOnce bool
 
-<<<<<<< HEAD
-	isRestarting bool
-=======
 	isReconnecting bool
 
 	// is the go routine started
 	isReceiving  bool
 	isEmitting   bool
 	recEmitMutex sync.Mutex
->>>>>>> 0469074b
 
 	// identify timeout on invalid session
 	timeoutMultiplier int
@@ -204,16 +200,6 @@
 	return
 }
 
-<<<<<<< HEAD
-func (m *Client) reconnect() (err error) {
-	// make sure there aren't multiple reconnect processes running
-	if !m.lockRestart() {
-		return
-	}
-	defer func() {
-		m.isRestarting = false
-	}()
-=======
 func (m *Client) lockReconnect() bool {
 	m.restartMutex.Lock()
 	defer m.restartMutex.Unlock()
@@ -243,7 +229,6 @@
 		return
 	}
 	defer m.unlockReconnect()
->>>>>>> 0469074b
 
 	m.restart <- 1
 	_ = m.Disconnect()
@@ -482,24 +467,6 @@
 	return
 }
 
-<<<<<<< HEAD
-func (m *Client) lockRestart() bool {
-	m.restartMutex.Lock()
-	defer m.restartMutex.Unlock()
-
-	now := time.Now().UnixNano()
-	locked := (now - m.lastRestart) > (time.Second.Nanoseconds() / 2)
-
-	if locked && !m.isRestarting {
-		m.lastRestart = now
-		m.isRestarting = true
-	}
-
-	return locked
-}
-
-=======
->>>>>>> 0469074b
 func (m *Client) eventHandler(p *discordPacket) {
 	// discord events
 	// events that directly correlates to the socket layer, will be dealt with here. But still dispatched.
