package disgord

//go:generate go run generate/events/main.go

// This file contains resource objects for the event reactor

import (
	"context"
	"sync"
<<<<<<< HEAD
=======

	"github.com/andersfylling/disgord/internal/util"
>>>>>>> e83ec2f5
)

// Resource represents a discord event.
// This is used internally for readability only.
type resource = interface{}

// ---------------------------

type evtResource interface {
	registerContext(ctx context.Context)
	setShardID(id int)
}

// ---------------------------

// Ready contains the initial state information
type Ready struct {
	APIVersion int                 `json:"v"`
	User       *User               `json:"user"`
	Guilds     []*GuildUnavailable `json:"guilds"`

	// not really needed, as it is handled on the socket layer.
	SessionID string `json:"session_id"`

	// private_channels will be an empty array. As bots receive private messages,
	// they will be notified via Channel Create events.
	//PrivateChannels []*channel.Channel `json:"private_channels"`

	// bot can't have presences
	//Presences []*Presence         `json:"presences"`

	// bot cant have relationships
	//Relationships []interface{} `son:"relationships"`

	// bot can't have user settings
	// UserSettings interface{}        `json:"user_settings"`

	sync.RWMutex `json:"-"`
	Ctx          context.Context `json:"-"`
	ShardID      int             `json:"-"`
}

// ---------------------------

// Resumed response to Resume
type Resumed struct {
	Ctx     context.Context `json:"-"`
	ShardID int             `json:"-"`
}

// ---------------------------

// ChannelCreate new channel created
type ChannelCreate struct {
	Channel *Channel        `json:"channel"`
	Ctx     context.Context `json:"-"`
	ShardID int             `json:"-"`
}

// UnmarshalJSON ...
func (obj *ChannelCreate) UnmarshalJSON(data []byte) error {
	obj.Channel = &Channel{}
	return Unmarshal(data, obj.Channel)
}

// ---------------------------

// ChannelUpdate channel was updated
type ChannelUpdate struct {
	Channel *Channel        `json:"channel"`
	Ctx     context.Context `json:"-"`
	ShardID int             `json:"-"`
}

// UnmarshalJSON ...
func (obj *ChannelUpdate) UnmarshalJSON(data []byte) error {
	obj.Channel = &Channel{}
	return Unmarshal(data, obj.Channel)
}

// ---------------------------

// ChannelDelete channel was deleted
type ChannelDelete struct {
	Channel *Channel        `json:"channel"`
	Ctx     context.Context `json:"-"`
	ShardID int             `json:"-"`
}

// UnmarshalJSON ...
func (obj *ChannelDelete) UnmarshalJSON(data []byte) error {
	obj.Channel = &Channel{}
	return Unmarshal(data, obj.Channel)
}

// ---------------------------

// ChannelPinsUpdate message was pinned or unpinned
type ChannelPinsUpdate struct {
	// ChannelID snowflake	the id of the channel
	ChannelID Snowflake `json:"channel_id"`

	// LastPinTimestamp	ISO8601 timestamp	the time at which the most recent pinned message was pinned
	LastPinTimestamp Time            `json:"last_pin_timestamp,omitempty"` // ?|
	Ctx              context.Context `json:"-"`
	ShardID          int             `json:"-"`
}

// ---------------------------

// TypingStart user started typing in a channel
type TypingStart struct {
	ChannelID     Snowflake       `json:"channel_id"`
	UserID        Snowflake       `json:"user_id"`
	TimestampUnix int             `json:"timestamp"`
	Ctx           context.Context `json:"-"`
	ShardID       int             `json:"-"`
}

// ---------------------------

// MessageCreate message was created
type MessageCreate struct {
	Message *Message
	Ctx     context.Context `json:"-"`
	ShardID int             `json:"-"`
}

var _ Reseter = (*MessageCreate)(nil)
var _ internalUpdater = (*MessageCreate)(nil)

func (obj *MessageCreate) updateInternals() {
	obj.Message.updateInternals()
}

// UnmarshalJSON ...
func (obj *MessageCreate) UnmarshalJSON(data []byte) error {
	obj.Message = &Message{}
	return Unmarshal(data, obj.Message)
}

// ---------------------------

// MessageUpdate message was edited
type MessageUpdate struct {
	Message *Message
	Ctx     context.Context `json:"-"`
	ShardID int             `json:"-"`
}

var _ internalUpdater = (*MessageUpdate)(nil)

func (obj *MessageUpdate) updateInternals() {
	obj.Message.updateInternals()
}

// UnmarshalJSON ...
func (obj *MessageUpdate) UnmarshalJSON(data []byte) error {
	obj.Message = &Message{}
	return Unmarshal(data, obj.Message)
}

// ---------------------------

// MessageDelete message was deleted
type MessageDelete struct {
	MessageID Snowflake       `json:"id"`
	ChannelID Snowflake       `json:"channel_id"`
	GuildID   Snowflake       `json:"guild_id,omitempty"`
	Ctx       context.Context `json:"-"`
	ShardID   int             `json:"-"`
}

// ---------------------------

// MessageDeleteBulk multiple messages were deleted at once
type MessageDeleteBulk struct {
	MessageIDs []Snowflake     `json:"ids"`
	ChannelID  Snowflake       `json:"channel_id"`
	Ctx        context.Context `json:"-"`
	ShardID    int             `json:"-"`
}

// ---------------------------

// MessageReactionAdd user reacted to a message
// Note! do not cache emoji, unless it's updated with guildID
// TODO: find guildID when given userID, ChannelID and MessageID
type MessageReactionAdd struct {
	UserID    Snowflake `json:"user_id"`
	ChannelID Snowflake `json:"channel_id"`
	MessageID Snowflake `json:"message_id"`
	// PartialEmoji id and name. id might be nil
	PartialEmoji *Emoji          `json:"emoji"`
	Ctx          context.Context `json:"-"`
	ShardID      int             `json:"-"`
}

// ---------------------------

// MessageReactionRemove user removed a reaction from a message
// Note! do not cache emoji, unless it's updated with guildID
// TODO: find guildID when given userID, ChannelID and MessageID
type MessageReactionRemove struct {
	UserID    Snowflake `json:"user_id"`
	ChannelID Snowflake `json:"channel_id"`
	MessageID Snowflake `json:"message_id"`
	// PartialEmoji id and name. id might be nil
	PartialEmoji *Emoji          `json:"emoji"`
	Ctx          context.Context `json:"-"`
	ShardID      int             `json:"-"`
}

// ---------------------------

// MessageReactionRemoveAll all reactions were explicitly removed from a message
type MessageReactionRemoveAll struct {
	ChannelID Snowflake       `json:"channel_id"`
	MessageID Snowflake       `json:"message_id"`
	Ctx       context.Context `json:"-"`
	ShardID   int             `json:"-"`
}

// ---------------------------

// GuildEmojisUpdate guild emojis were updated
type GuildEmojisUpdate struct {
	GuildID Snowflake       `json:"guild_id"`
	Emojis  []*Emoji        `json:"emojis"`
	Ctx     context.Context `json:"-"`
	ShardID int             `json:"-"`
}

var _ internalUpdater = (*GuildEmojisUpdate)(nil)

func (g *GuildEmojisUpdate) updateInternals() {
	for i := range g.Emojis {
		g.Emojis[i].guildID = g.GuildID
	}
}

// ---------------------------

// GuildCreate This event can be sent in three different scenarios:
//  1. When a user is initially connecting, to lazily load and backfill information for all unavailable guilds
//     sent in the Ready event.
//	2. When a Guild becomes available again to the Client.
// 	3. When the current user joins a new Guild.
type GuildCreate struct {
	Guild   *Guild          `json:"guild"`
	Ctx     context.Context `json:"-"`
	ShardID int             `json:"-"`
}

var _ internalUpdater = (*GuildCreate)(nil)

func (g *GuildCreate) updateInternals() {
	g.Guild.updateInternals()
}

// UnmarshalJSON ...
func (obj *GuildCreate) UnmarshalJSON(data []byte) error {
	obj.Guild = &Guild{}
	return Unmarshal(data, obj.Guild)
}

// ---------------------------

// GuildUpdate guild was updated
type GuildUpdate struct {
	Guild   *Guild          `json:"guild"`
	Ctx     context.Context `json:"-"`
	ShardID int             `json:"-"`
}

var _ internalUpdater = (*GuildUpdate)(nil)

func (g *GuildUpdate) updateInternals() {
	g.Guild.updateInternals()
}

// UnmarshalJSON ...
func (obj *GuildUpdate) UnmarshalJSON(data []byte) error {
	obj.Guild = &Guild{}
	return Unmarshal(data, obj.Guild)
}

// ---------------------------

// GuildDelete guild became unavailable, or user left/was removed from a guild
type GuildDelete struct {
	UnavailableGuild *GuildUnavailable `json:"guild_unavailable"`
	Ctx              context.Context   `json:"-"`
	ShardID          int               `json:"-"`
}

// UserWasRemoved ... TODO
func (obj *GuildDelete) UserWasRemoved() bool {
	return obj.UnavailableGuild.Unavailable == false
}

// UnmarshalJSON ...
func (obj *GuildDelete) UnmarshalJSON(data []byte) error {
	obj.UnavailableGuild = &GuildUnavailable{}
	return Unmarshal(data, obj.UnavailableGuild)
}

// ---------------------------

// GuildBanAdd user was banned from a guild
type GuildBanAdd struct {
	GuildID Snowflake       `json:"guild_id"`
	User    *User           `json:"user"`
	Ctx     context.Context `json:"-"`
	ShardID int             `json:"-"`
}

// ---------------------------

// GuildBanRemove user was unbanned from a guild
type GuildBanRemove struct {
	GuildID Snowflake       `json:"guild_id"`
	User    *User           `json:"user"`
	Ctx     context.Context `json:"-"`
	ShardID int             `json:"-"`
}

// ---------------------------

// GuildIntegrationsUpdate guild integration was updated
type GuildIntegrationsUpdate struct {
	GuildID Snowflake       `json:"guild_id"`
	Ctx     context.Context `json:"-"`
	ShardID int             `json:"-"`
}

// ---------------------------

// GuildMemberAdd new user joined a guild
type GuildMemberAdd struct {
	Member  *Member         `json:"member"`
	Ctx     context.Context `json:"-"`
	ShardID int             `json:"-"`
}

var _ internalUpdater = (*GuildMemberAdd)(nil)

func (g *GuildMemberAdd) updateInternals() {
	g.Member.updateInternals()
}

// UnmarshalJSON ...
func (obj *GuildMemberAdd) UnmarshalJSON(data []byte) error {
	obj.Member = &Member{}
<<<<<<< HEAD
	return Unmarshal(data, obj.Member)
=======
	return util.Unmarshal(data, obj.Member)
>>>>>>> e83ec2f5
}

// ---------------------------

// GuildMemberRemove user was removed from a guild
type GuildMemberRemove struct {
	GuildID Snowflake       `json:"guild_id"`
	User    *User           `json:"user"`
	Ctx     context.Context `json:"-"`
	ShardID int             `json:"-"`
}

// ---------------------------

// GuildMemberUpdate guild member was updated
type GuildMemberUpdate struct {
	GuildID Snowflake       `json:"guild_id"`
	Roles   []Snowflake     `json:"roles"`
	User    *User           `json:"user"`
	Nick    string          `json:"nick"`
	Ctx     context.Context `json:"-"`
	ShardID int             `json:"-"`
}

// ---------------------------

// GuildMembersChunk response to Request Guild Members
type GuildMembersChunk struct {
	GuildID Snowflake       `json:"guild_id"`
	Members []*Member       `json:"members"`
	Ctx     context.Context `json:"-"`
	ShardID int             `json:"-"`
}

var _ internalUpdater = (*GuildMembersChunk)(nil)

func (g *GuildMembersChunk) updateInternals() {
	for i := range g.Members {
		g.Members[i].updateInternals()
	}
}

// ---------------------------

// GuildRoleCreate guild role was created
type GuildRoleCreate struct {
	GuildID Snowflake       `json:"guild_id"`
	Role    *Role           `json:"role"`
	Ctx     context.Context `json:"-"`
	ShardID int             `json:"-"`
}

var _ internalUpdater = (*GuildRoleCreate)(nil)

func (g *GuildRoleCreate) updateInternals() {
	g.Role.guildID = g.GuildID
}

// ---------------------------

// GuildRoleUpdate guild role was updated
type GuildRoleUpdate struct {
	GuildID Snowflake       `json:"guild_id"`
	Role    *Role           `json:"role"`
	Ctx     context.Context `json:"-"`
	ShardID int             `json:"-"`
}

var _ internalUpdater = (*GuildRoleUpdate)(nil)

func (g *GuildRoleUpdate) updateInternals() {
	g.Role.guildID = g.GuildID
}

// ---------------------------

// GuildRoleDelete a guild role was deleted
type GuildRoleDelete struct {
	GuildID Snowflake       `json:"guild_id"`
	RoleID  Snowflake       `json:"role_id"`
	Ctx     context.Context `json:"-"`
	ShardID int             `json:"-"`
}

// ---------------------------

// PresenceUpdate user's presence was updated in a guild
// Note! the User might be Partial (ID only). Use User.Load(..) to fetch data.
type PresenceUpdate struct {
	User    *User       `json:"user"`
	RoleIDs []Snowflake `json:"roles"`
	Game    *Activity   `json:"game"`
	GuildID Snowflake   `json:"guild_id"`

	// Status either "idle", "dnd", "online", or "offline"
	// TODO: constants somewhere..
	Status  string          `json:"status"`
	Ctx     context.Context `json:"-"`
	ShardID int             `json:"-"`
}

// ---------------------------

// UserUpdate properties about a user changed
type UserUpdate struct {
	User    *User           `json:"user"`
	Ctx     context.Context `json:"-"`
	ShardID int             `json:"-"`
}

// ---------------------------

// VoiceStateUpdate someone joined, left, or moved a voice channel
type VoiceStateUpdate struct {
	*VoiceState
	Ctx     context.Context `json:"-"`
	ShardID int             `json:"-"`
}

// ---------------------------

// VoiceServerUpdate guild's voice server was updated. Sent when a guild's voice server is updated. This is sent when initially
// connecting to voice, and when the current voice instance fails over to a new server.
type VoiceServerUpdate struct {
	Token    string          `json:"token"`
	GuildID  Snowflake       `json:"guild_id"`
	Endpoint string          `json:"endpoint"`
	Ctx      context.Context `json:"-"`
	ShardID  int             `json:"-"`
}

// ---------------------------

// WebhooksUpdate guild channel webhook was created, update, or deleted
type WebhooksUpdate struct {
	GuildID   Snowflake       `json:"guild_id"`
	ChannelID Snowflake       `json:"channel_id"`
	Ctx       context.Context `json:"-"`
	ShardID   int             `json:"-"`
}<|MERGE_RESOLUTION|>--- conflicted
+++ resolved
@@ -7,11 +7,8 @@
 import (
 	"context"
 	"sync"
-<<<<<<< HEAD
-=======
 
 	"github.com/andersfylling/disgord/internal/util"
->>>>>>> e83ec2f5
 )
 
 // Resource represents a discord event.
@@ -366,11 +363,7 @@
 // UnmarshalJSON ...
 func (obj *GuildMemberAdd) UnmarshalJSON(data []byte) error {
 	obj.Member = &Member{}
-<<<<<<< HEAD
-	return Unmarshal(data, obj.Member)
-=======
 	return util.Unmarshal(data, obj.Member)
->>>>>>> e83ec2f5
 }
 
 // ---------------------------
