package main

<<<<<<< HEAD
import (
	"bytes"
	"errors"
	"fmt"
	"go/format"
	"html/template"
	"io/ioutil"
	"path"
	"strings"
	"sync"
	"time"

	"github.com/andersfylling/disgord/constant"

	"github.com/gocolly/colly"
)

func main() {
	fmt.Println(1)
	genPermissions()
}

func newScraper() *colly.Collector {
	c := colly.NewCollector(
		colly.Async(true),
	)
	c.UserAgent = constant.UserAgent
	return c
}

type Permission struct {
	Name         string
	Description  string
	ChannelTypes string
	Value        string
}

func genPermissions() {
	var permissions []Permission
	var err error
	var done bool
	httpTimeout := 3 * time.Second
	tableURL := "https://discordapp.com/developers/docs/topics/permissions"

	c := newScraper()

	wg := sync.WaitGroup{}
	wg.Add(1)
	mu := &sync.Mutex{}
	c.OnHTML("#permissions-bitwise-permission-flags", func(e *colly.HTMLElement) {
		mu.Lock()
		defer mu.Unlock()

		done = true
		wg.Done()
	})
	c.OnRequest(func(r *colly.Request) {
		fmt.Println("Visiting", r.URL)
	})
	c.OnResponse(func(r *colly.Response) {
		fmt.Println("status", r.StatusCode)
	})
	go func() {
		<-time.After(httpTimeout)
		mu.Lock()
		defer mu.Unlock()

		if done {
			return
		}
		err = errors.New("timeout")
		wg.Done()
	}()

	if err2 := c.Visit(tableURL); err2 != nil {
		panic(err2)
	}
	if wg.Wait(); err != nil {
		panic(err)
	}
	makeFile(permissions, "generate/discorddocs/permissions.gotpl", "permissions_gen.go")
}

func ensure(v ...interface{}) {
	for i := range v {
		if err, ok := v[i].(error); ok && err != nil {
			panic(err)
		}
	}
}

// ToCamelCase takes typical CONST names such as T_AS and converts them to TAs.
// TEST_EIN_TRES => TestEinTres
func ToCamelCase(s string) string {
	b := []byte(strings.ToLower(s))
	for i := range b {
		if b[i] == '_' && i < len(b)-1 {
			b[i+1] ^= 0x20
		}
	}
	s = strings.Replace(string(b), "-", "", -1)
	return s
}

func makeFile(data interface{}, tplFile, target string) {
	fMap := template.FuncMap{
		"ToUpper":      strings.ToUpper,
		"ToLower":      strings.ToLower,
		"Decapitalize": func(s string) string { return strings.ToLower(s[0:1]) + s[1:] },
		"ToCamelCase":  ToCamelCase,
	}

	// Open & parse our template
	tpl := template.Must(template.New(path.Base(tplFile)).Funcs(fMap).ParseFiles(tplFile))

	// Execute the template, inserting all the event information
	var b bytes.Buffer
	ensure(tpl.Execute(&b, data))

	// Format it according to gofmt standards
	formatted, err := format.Source(b.Bytes())
	ensure(err)

	// And write it.
	ensure(ioutil.WriteFile(target, formatted, 0644))
}
=======
//
//import (
//	"bytes"
//	"errors"
//	"fmt"
//	"go/format"
//	"html/template"
//	"io/ioutil"
//	"path"
//	"strings"
//	"sync"
//	"time"
//
//	"github.com/andersfylling/disgord/constant"
//
//	"github.com/gocolly/colly"
//)
//
//func main() {
//	fmt.Println(1)
//	genPermissions()
//}
//
//func newScraper() *colly.Collector {
//	c := colly.NewCollector(
//		colly.Async(true),
//	)
//	c.UserAgent = constant.UserAgent
//	return c
//}
//
//type Permission struct {
//	Name         string
//	Description  string
//	ChannelTypes string
//	Value        string
//}
//
//func genPermissions() {
//	var permissions []Permission
//	var err error
//	var done bool
//	httpTimeout := 3 * time.Second
//	tableURL := "https://discordapp.com/developers/docs/topics/permissions"
//
//	c := newScraper()
//
//	wg := sync.WaitGroup{}
//	wg.Add(1)
//	mu := &sync.Mutex{}
//	c.OnHTML("#permissions-bitwise-permission-flags", func(e *colly.HTMLElement) {
//		mu.Lock()
//		defer mu.Unlock()
//
//		done = true
//		wg.Done()
//	})
//	c.OnRequest(func(r *colly.Request) {
//		fmt.Println("Visiting", r.URL)
//	})
//	c.OnResponse(func(r *colly.Response) {
//		fmt.Println("status", r.StatusCode)
//	})
//	go func() {
//		<-time.After(httpTimeout)
//		mu.Lock()
//		defer mu.Unlock()
//
//		if done {
//			return
//		}
//		err = errors.New("timeout")
//		wg.Done()
//	}()
//
//	if err2 := c.Visit(tableURL); err2 != nil {
//		panic(err2)
//	}
//	if wg.Wait(); err != nil {
//		panic(err)
//	}
//	makeFile(permissions, "generate/discorddocs/permissions.gotpl", "permissions_gen.go")
//}
//
//func ensure(v ...interface{}) {
//	for i := range v {
//		if err, ok := v[i].(error); ok && err != nil {
//			panic(err)
//		}
//	}
//}
//
//// ToCamelCase takes typical CONST names such as T_AS and converts them to TAs.
//// TEST_EIN_TRES => TestEinTres
//func ToCamelCase(s string) string {
//	b := []byte(strings.ToLower(s))
//	for i := range b {
//		if b[i] == '_' && i < len(b)-1 {
//			b[i+1] ^= 0x20
//		}
//	}
//	s = strings.Replace(string(b), "-", "", -1)
//	return s
//}
//
//func makeFile(data interface{}, tplFile, target string) {
//	fMap := template.FuncMap{
//		"ToUpper":      strings.ToUpper,
//		"ToLower":      strings.ToLower,
//		"Decapitalize": func(s string) string { return strings.ToLower(s[0:1]) + s[1:] },
//		"ToCamelCase":  ToCamelCase,
//	}
//
//	// Open & parse our template
//	tpl := template.Must(template.New(path.Base(tplFile)).Funcs(fMap).ParseFiles(tplFile))
//
//	// Execute the template, inserting all the event information
//	var b bytes.Buffer
//	ensure(tpl.Execute(&b, data))
//
//	// Format it according to gofmt standards
//	formatted, err := format.Source(b.Bytes())
//	ensure(err)
//
//	// And write it.
//	ensure(ioutil.WriteFile(target, formatted, 0644))
//}
>>>>>>> d6d99a1c
<|MERGE_RESOLUTION|>--- conflicted
+++ resolved
@@ -1,133 +1,5 @@
 package main
 
-<<<<<<< HEAD
-import (
-	"bytes"
-	"errors"
-	"fmt"
-	"go/format"
-	"html/template"
-	"io/ioutil"
-	"path"
-	"strings"
-	"sync"
-	"time"
-
-	"github.com/andersfylling/disgord/constant"
-
-	"github.com/gocolly/colly"
-)
-
-func main() {
-	fmt.Println(1)
-	genPermissions()
-}
-
-func newScraper() *colly.Collector {
-	c := colly.NewCollector(
-		colly.Async(true),
-	)
-	c.UserAgent = constant.UserAgent
-	return c
-}
-
-type Permission struct {
-	Name         string
-	Description  string
-	ChannelTypes string
-	Value        string
-}
-
-func genPermissions() {
-	var permissions []Permission
-	var err error
-	var done bool
-	httpTimeout := 3 * time.Second
-	tableURL := "https://discordapp.com/developers/docs/topics/permissions"
-
-	c := newScraper()
-
-	wg := sync.WaitGroup{}
-	wg.Add(1)
-	mu := &sync.Mutex{}
-	c.OnHTML("#permissions-bitwise-permission-flags", func(e *colly.HTMLElement) {
-		mu.Lock()
-		defer mu.Unlock()
-
-		done = true
-		wg.Done()
-	})
-	c.OnRequest(func(r *colly.Request) {
-		fmt.Println("Visiting", r.URL)
-	})
-	c.OnResponse(func(r *colly.Response) {
-		fmt.Println("status", r.StatusCode)
-	})
-	go func() {
-		<-time.After(httpTimeout)
-		mu.Lock()
-		defer mu.Unlock()
-
-		if done {
-			return
-		}
-		err = errors.New("timeout")
-		wg.Done()
-	}()
-
-	if err2 := c.Visit(tableURL); err2 != nil {
-		panic(err2)
-	}
-	if wg.Wait(); err != nil {
-		panic(err)
-	}
-	makeFile(permissions, "generate/discorddocs/permissions.gotpl", "permissions_gen.go")
-}
-
-func ensure(v ...interface{}) {
-	for i := range v {
-		if err, ok := v[i].(error); ok && err != nil {
-			panic(err)
-		}
-	}
-}
-
-// ToCamelCase takes typical CONST names such as T_AS and converts them to TAs.
-// TEST_EIN_TRES => TestEinTres
-func ToCamelCase(s string) string {
-	b := []byte(strings.ToLower(s))
-	for i := range b {
-		if b[i] == '_' && i < len(b)-1 {
-			b[i+1] ^= 0x20
-		}
-	}
-	s = strings.Replace(string(b), "-", "", -1)
-	return s
-}
-
-func makeFile(data interface{}, tplFile, target string) {
-	fMap := template.FuncMap{
-		"ToUpper":      strings.ToUpper,
-		"ToLower":      strings.ToLower,
-		"Decapitalize": func(s string) string { return strings.ToLower(s[0:1]) + s[1:] },
-		"ToCamelCase":  ToCamelCase,
-	}
-
-	// Open & parse our template
-	tpl := template.Must(template.New(path.Base(tplFile)).Funcs(fMap).ParseFiles(tplFile))
-
-	// Execute the template, inserting all the event information
-	var b bytes.Buffer
-	ensure(tpl.Execute(&b, data))
-
-	// Format it according to gofmt standards
-	formatted, err := format.Source(b.Bytes())
-	ensure(err)
-
-	// And write it.
-	ensure(ioutil.WriteFile(target, formatted, 0644))
-}
-=======
 //
 //import (
 //	"bytes"
@@ -254,5 +126,4 @@
 //
 //	// And write it.
 //	ensure(ioutil.WriteFile(target, formatted, 0644))
-//}
->>>>>>> d6d99a1c
+//}