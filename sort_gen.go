--- conflicted
+++ resolved
@@ -506,15 +506,6 @@
 			less = func(i, j int) bool { return s[i].ID < s[j].ID }
 		}
 	case []*ActivityEmoji:
-<<<<<<< HEAD
-=======
-		if descending {
-			less = func(i, j int) bool { return s[i].ID > s[j].ID }
-		} else {
-			less = func(i, j int) bool { return s[i].ID < s[j].ID }
-		}
-	case []*ActivityParty:
->>>>>>> e83ec2f5
 		if descending {
 			less = func(i, j int) bool { return s[i].ID > s[j].ID }
 		} else {
@@ -898,6 +889,12 @@
 		} else {
 			less = func(i, j int) bool { return strings.ToLower(s[i].Name) < strings.ToLower(s[j].Name) }
 		}
+	case []*MentionChannel:
+		if descending {
+			less = func(i, j int) bool { return strings.ToLower(s[i].Name) > strings.ToLower(s[j].Name) }
+		} else {
+			less = func(i, j int) bool { return strings.ToLower(s[i].Name) < strings.ToLower(s[j].Name) }
+		}
 	case []*MessageApplication:
 		if descending {
 			less = func(i, j int) bool { return strings.ToLower(s[i].Name) > strings.ToLower(s[j].Name) }
